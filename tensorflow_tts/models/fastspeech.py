--- conflicted
+++ resolved
@@ -11,20 +11,13 @@
 
 def get_initializer(initializer_range=0.02):
     """Creates a `tf.initializers.truncated_normal` with the given range.
-<<<<<<< HEAD
+
     Args:
         initializer_range: float, initializer range for stddev.
+
     Returns:
         TruncatedNormal initializer with stddev = `initializer_range`.
-=======
-
-    Args:
-        initializer_range: float, initializer range for stddev.
-
-    Returns:
-        TruncatedNormal initializer with stddev = `initializer_range`.
-
->>>>>>> 533fb50e
+
     """
     return tf.keras.initializers.TruncatedNormal(stddev=initializer_range)
 
@@ -93,19 +86,13 @@
 
     def call(self, inputs, training=False):
         """Get charactor embeddings of inputs.
-<<<<<<< HEAD
-=======
-
->>>>>>> 533fb50e
+        
         Args:
             1. charactor, Tensor (int32) shape [batch_size, length].
             2. speaker_id, Tensor (int32) shape [batch_size]
         Returns:
             Tensor (float32) shape [batch_size, length, embedding_size].
-<<<<<<< HEAD
-=======
-
->>>>>>> 533fb50e
+
         """
         return self._embedding(inputs, training=training)
 
@@ -497,10 +484,7 @@
 
     def call(self, inputs, training=False):
         """Call logic.
-<<<<<<< HEAD
-=======
-
->>>>>>> 533fb50e
+        
         Args:
             1. encoder_hidden_states, Tensor (float32) shape [batch_size, length, hidden_size]
             2. durations_gt, Tensor (float32/int32) shape [batch_size, length]
@@ -593,7 +577,6 @@
 
         # build model.
         self._build()
-<<<<<<< HEAD
 
     def _build(self):
         """Dummy input for building model."""
@@ -604,18 +587,6 @@
         duration_gts = tf.convert_to_tensor([[1, 1, 1, 1, 1, 1, 1, 1, 1, 1]], tf.int32)
         self(input_ids, attention_mask, speaker_ids, duration_gts)
 
-=======
-
-    def _build(self):
-        """Dummy input for building model."""
-        # fake inputs
-        input_ids = tf.convert_to_tensor([[1, 2, 3, 4, 5, 6, 7, 8, 9, 10]], tf.int32)
-        attention_mask = tf.convert_to_tensor([[1, 1, 1, 1, 1, 1, 1, 1, 1, 1]], tf.int32)
-        speaker_ids = tf.convert_to_tensor([0], tf.int32)
-        duration_gts = tf.convert_to_tensor([[1, 1, 1, 1, 1, 1, 1, 1, 1, 1]], tf.int32)
-        self(input_ids, attention_mask, speaker_ids, duration_gts)
-
->>>>>>> 533fb50e
     def call(self,
              input_ids,
              attention_mask,
@@ -670,7 +641,6 @@
             speed_ratios = tf.convert_to_tensor(np.array([1.0]))
 
         duration_outputs = tf.cast(tf.math.round(duration_outputs * speed_ratios), tf.int32)
-<<<<<<< HEAD
 
         if duration_gts is not None:
             duration_outputs = duration_gts
@@ -682,19 +652,6 @@
         decoder_pos = tf.range(1, tf.shape(length_regulator_outputs)[1] + 1, dtype=tf.int32)
         masked_decoder_pos = tf.expand_dims(decoder_pos, 0) * encoder_masks
 
-=======
-
-        if duration_gts is not None:
-            duration_outputs = duration_gts
-
-        length_regulator_outputs, encoder_masks = self.length_regulator([
-            last_encoder_hidden_states, duration_outputs], training=training)
-
-        # create decoder positional embedding
-        decoder_pos = tf.range(1, tf.shape(length_regulator_outputs)[1] + 1, dtype=tf.int32)
-        masked_decoder_pos = tf.expand_dims(decoder_pos, 0) * encoder_masks
-
->>>>>>> 533fb50e
         decoder_output = self.decoder(
             [length_regulator_outputs, encoder_masks, masked_decoder_pos], training=training)
         last_decoder_hidden_states = decoder_output[0]
