--- conflicted
+++ resolved
@@ -16,13 +16,10 @@
 
 import collections
 
-<<<<<<< HEAD
 from tensorflow_tts.processor.ljspeech import symbols as lj_symbols
+from tensorflow_tts.processor.kss import symbols as kss_symbols
 from tensorflow_tts.processor.baker import symbols as bk_symbols
-=======
-from tensorflow_tts.processor.ljspeech import symbols as ljspeech_symbols
-from tensorflow_tts.processor.kss import symbols as kss_symbols
->>>>>>> ed847f4f
+
 
 SelfAttentionParams = collections.namedtuple(
     "SelfAttentionParams",
@@ -51,13 +48,8 @@
 
     def __init__(
         self,
-<<<<<<< HEAD
         dataset='ljspeech',
         vocab_size=len(lj_symbols),
-=======
-        dataset="ljspeech",
-        vocab_size=len(ljspeech_symbols),
->>>>>>> ed847f4f
         n_speakers=1,
         encoder_hidden_size=384,
         encoder_num_hidden_layers=4,
@@ -93,21 +85,14 @@
     ):
         """Init parameters for Fastspeech model."""
         # encoder params
-<<<<<<< HEAD
-        if dataset == 'ljspeech':
-            self.vocab_size = vocab_size
-        elif dataset == 'baker':
-            self.vocab_size = len(bk_symbols)
-        else:
-            raise ValueError('no such dataset: {}'.format(dataset))
-=======
         if dataset == "ljspeech":
             self.vocab_size = vocab_size
         elif dataset == "kss":
             self.vocab_size = len(kss_symbols)
+        elif dataset == "baker":
+            self.vocab_size = len(bk_symbols)
         else:
             raise ValueError('No such dataset: {}'.format(dataset))
->>>>>>> ed847f4f
         self.initializer_range = initializer_range
         self.max_position_embeddings = max_position_embeddings
         self.n_speakers = n_speakers
